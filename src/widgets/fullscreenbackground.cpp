--- conflicted
+++ resolved
@@ -350,42 +350,3 @@
 #endif
     return QWidget::eventFilter(watched, e);
 }
-<<<<<<< HEAD
-
-const QPixmap FullscreenBackground::getPixmapByPath(const QString &path)
-{
-    QPixmap image;
-    QSharedMemory memory(path);
-    if (memory.attach()) {
-        image.loadFromData (static_cast<const unsigned char *>(memory.data()), static_cast<unsigned>(memory.size()));
-        if (image.isNull()) {
-            qDebug() << "input background: " << path << " is invalid image file.";
-            image.load(getBlurBackground(path));
-        }
-        memory.detach();
-    } else {
-        image.load(getBlurBackground(path));
-    }
-    return image;
-}
-
-void FullscreenBackground::loadPixmap()
-{
-    m_background = getPixmapByPath(m_backgroundPath);
-    m_backgroundCache = pixmapHandle(m_background);
-    if (!m_fakePath.isEmpty()) {
-        m_fakeBackground = getPixmapByPath(m_fakePath);
-        m_fakeBackgroundCache = pixmapHandle(m_fakeBackground);
-    }
-    m_pixmapLoaded = true;
-}
-
-void FullscreenBackground::releasePixmap()
-{
-    m_background = QPixmap();
-    m_backgroundCache = QPixmap();
-    m_fakeBackground = QPixmap();
-    m_fakeBackgroundCache = QPixmap();
-}
-=======
->>>>>>> d9b5632e
