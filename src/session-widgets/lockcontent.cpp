#include "lockcontent.h"

#include "src/widgets/controlwidget.h"
#include "sessionbasemodel.h"
#include "userframe.h"
#include "src/widgets/shutdownwidget.h"
#include "src/widgets/virtualkbinstance.h"
#include "src/widgets/logowidget.h"
#include "src/widgets/timewidget.h"
#include "userlogininfo.h"
#include "userloginwidget.h"
#include "userexpiredwidget.h"
#include "userframelist.h"

#include <QMouseEvent>
#include <DDBusSender>

LockContent::LockContent(SessionBaseModel *const model, QWidget *parent)
    : SessionBaseWindow(parent)
    , m_model(model)
    , m_virtualKB(nullptr)
    , m_translator(new QTranslator)
    , m_userLoginInfo(new UserLoginInfo(model))
{
    m_controlWidget = new ControlWidget;
    m_shutdownFrame = new ShutdownWidget;
    m_logoWidget = new LogoWidget;

    m_timeWidget = new TimeWidget();
    m_mediaWidget = nullptr;

    m_shutdownFrame->setModel(model);
    m_model->setCurrentModeState(SessionBaseModel::ModeStatus::PasswordMode);

    setCenterTopWidget(m_timeWidget);
    setLeftBottomWidget(m_logoWidget);
    connect(model, &SessionBaseModel::currentUserChanged, this, [ = ](std::shared_ptr<User> user) {
        if (user.get()) {
            m_logoWidget->updateLocale(user->locale().split(".").first());
        }
    });

    switch (model->currentType()) {
    case SessionBaseModel::AuthType::LockType:
        setMPRISEnable(true);
        break;
    default:
        break;
    }
    setRightBottomWidget(m_controlWidget);

    // init connect
    connect(model, &SessionBaseModel::currentUserChanged, this, &LockContent::onCurrentUserChanged);
    connect(m_controlWidget, &ControlWidget::requestSwitchUser, this, [ = ] {
        if (m_model->currentModeState() == SessionBaseModel::ModeStatus::UserMode) return;
        m_model->setCurrentModeState(SessionBaseModel::ModeStatus::UserMode);
    });
    connect(m_controlWidget, &ControlWidget::requestShutdown, this, [ = ] {
        m_model->setCurrentModeState(SessionBaseModel::ModeStatus::PowerMode);
    });
    connect(m_controlWidget, &ControlWidget::requestSwitchVirtualKB, this, &LockContent::toggleVirtualKB);

    //lixin
    //connect(m_userLoginInfo, &UserLoginInfo::requestAuthUser, this, &LockContent::restoreMode);
    connect(m_userLoginInfo, &UserLoginInfo::requestAuthUser, this, &LockContent::requestAuthUser);
    connect(m_userLoginInfo, &UserLoginInfo::hideUserFrameList, this, &LockContent::restoreMode);
    connect(m_userLoginInfo, &UserLoginInfo::requestSwitchUser, this, &LockContent::requestSwitchToUser);
    connect(m_userLoginInfo, &UserLoginInfo::switchToCurrentUser, this, &LockContent::restoreMode);
    connect(m_userLoginInfo, &UserLoginInfo::requestSetLayout, this, &LockContent::requestSetLayout);
    connect(m_userLoginInfo, &UserLoginInfo::changePasswordFinished, this, &LockContent::restoreMode);
    connect(m_userLoginInfo, &UserLoginInfo::unlockActionFinish, this, [&]{
        emit unlockActionFinish();
    });
    connect(m_shutdownFrame, &ShutdownWidget::abortOperation, this, [ = ] {
        if (m_model->powerAction() != SessionBaseModel::RequireShutdown &&
                m_model->powerAction() != SessionBaseModel::RequireRestart)
            restoreMode();
    });

    if (m_model->currentType() == SessionBaseModel::LockType) {
        // 锁屏，点击关机，需要提示“输入密码以关机”。登录不需要这个提示
        connect(m_shutdownFrame, &ShutdownWidget::abortOperation, m_userLoginInfo, [ = ] {
            m_model->setCurrentModeState(SessionBaseModel::ModeStatus::ConfirmPasswordMode);
        });
    }

    connect(model, &SessionBaseModel::onStatusChanged, this, &LockContent::onStatusChanged);

    //在锁屏显示时，启动onborad进程，锁屏结束时结束onboard进程
    auto initVirtualKB = [&](bool hasvirtualkb) {
        if (hasvirtualkb && !m_virtualKB) {
            connect(&VirtualKBInstance::Instance(), &VirtualKBInstance::initFinished, this, [&] {
                m_virtualKB = VirtualKBInstance::Instance().virtualKBWidget();
                m_controlWidget->setVirtualKBVisible(true);
            }, Qt::QueuedConnection);
            VirtualKBInstance::Instance().init();
        } else {
            VirtualKBInstance::Instance().stopVirtualKBProcess();
            m_virtualKB = nullptr;
            m_controlWidget->setVirtualKBVisible(false);
        }
    };

    connect(model, &SessionBaseModel::hasVirtualKBChanged, this, initVirtualKB);
    connect(model, &SessionBaseModel::onUserListChanged, this, &LockContent::onUserListChanged);
    connect(model, &SessionBaseModel::userListLoginedChanged, this, &LockContent::onUserListChanged);
    connect(model, &SessionBaseModel::authFinished, this, &LockContent::restoreMode);
<<<<<<< HEAD
    connect(model, &SessionBaseModel::switchUserFinished, this, [ = ] {
        QTimer::singleShot(100, this, [ = ] {
            emit LockContent::restoreMode();
        });
    });
    connect(m_imageBlurInter, &ImageBlur::BlurDone, this, &LockContent::onBlurDone);
=======
    connect(model, &SessionBaseModel::switchUserFinished, this, &LockContent::restoreMode);
>>>>>>> d9b5632e

    QTimer::singleShot(0, this, [ = ] {
        onCurrentUserChanged(model->currentUser());
        initVirtualKB(model->hasVirtualKB());
        onUserListChanged(model->isServerModel() ? model->logindUser() : model->userList());
    });
}

void LockContent::onCurrentUserChanged(std::shared_ptr<User> user)
{
    if (user.get() == nullptr) return; // if dbus is async

    // set user language
    qApp->removeTranslator(m_translator);
    const QString locale { user->locale().split(".").first() };
    m_translator->load("/usr/share/dde-session-shell/translations/dde-session-shell_" + QLocale(locale.isEmpty() ? "en_US" : locale).name());
    qApp->installTranslator(m_translator);

    m_logoWidget->updateLocale(user->locale());
    m_timeWidget->updateLocale(user->locale());

    for (auto connect : m_currentUserConnects) {
        m_user.get()->disconnect(connect);
    }

    m_currentUserConnects.clear();

    m_user = user;

    std::shared_ptr<NativeUser> nativeUser = std::dynamic_pointer_cast<NativeUser>(user);
    UserInter *userInter = nullptr;
    if (!nativeUser) {
        qDebug() << "trans to NativeUser user failed, user:" << user->metaObject()->className();
    } else {
        userInter = nativeUser->getUserInter();
    }

    m_currentUserConnects << connect(user.get(), &User::greeterBackgroundPathChanged, this, &LockContent::requestBackground, Qt::UniqueConnection)
                          << connect(userInter, &UserInter::Use24HourFormatChanged, this, &LockContent::updateTimeFormat, Qt::UniqueConnection)
                          << connect(userInter, &UserInter::WeekdayFormatChanged, m_timeWidget, &TimeWidget::setWeekdayFormatType)
                          << connect(userInter, &UserInter::ShortDateFormatChanged, m_timeWidget, &TimeWidget::setShortDateFormat)
                          << connect(userInter, &UserInter::ShortTimeFormatChanged, m_timeWidget, &TimeWidget::setShortTimeFormat);

    //lixin
    m_userLoginInfo->setUser(user);

    //TODO: refresh blur image
    QTimer::singleShot(0, this, [ = ] {
        if (userInter) {
            userInter->weekdayFormat();
            userInter->shortDateFormat();
            userInter->shortTimeFormat();
        }
        user->is24HourFormat();

        m_user->greeterBackgroundPath();
    });

    m_logoWidget->updateLocale(m_user->locale());
}

void LockContent::pushUserFrame()
{
    if(m_model->isServerModel())
        m_controlWidget->setUserSwitchEnable(false);
    setCenterContent(m_userLoginInfo->getUserFrameList());
}

void LockContent::pushChangeFrame()
{
    setCenterContent(m_userLoginInfo->getUserExpiredWidget());
}

void LockContent::pushConfirmFrame()
{
    setCenterContent(m_userLoginInfo->getUserLoginWidget());
    m_model->setAbortConfirm(true);
}

void LockContent::pushShutdownFrame()
{
    setCenterContent(m_shutdownFrame);
}

void LockContent::setMPRISEnable(const bool state)
{
    if (m_mediaWidget) {
        m_mediaWidget->setVisible(state);
    } else {
        m_mediaWidget = new MediaWidget;
        m_mediaWidget->initMediaPlayer();
        setCenterBottomWidget(m_mediaWidget);
    }
}

void LockContent::beforeUnlockAction(bool is_finish)
{
    m_userLoginInfo->beforeUnlockAction(is_finish);
}

void LockContent::onStatusChanged(SessionBaseModel::ModeStatus status)
{
    if(m_model->isServerModel())
        onUserListChanged(m_model->logindUser());
    switch (status) {
    case SessionBaseModel::ModeStatus::PasswordMode:
        restoreCenterContent();
        break;
    case SessionBaseModel::ModeStatus::ChangePasswordMode:
        pushChangeFrame();
        break;
    case SessionBaseModel::ModeStatus::ConfirmPasswordMode:
        pushConfirmFrame();
        break;
    case SessionBaseModel::ModeStatus::UserMode:
        pushUserFrame();
        break;
    case SessionBaseModel::ModeStatus::PowerMode:
        pushShutdownFrame();
        break;
    default:
        break;
    }
}

void LockContent::mouseReleaseEvent(QMouseEvent *event)
{
    if (m_model->currentModeState() == SessionBaseModel::ModeStatus::ConfirmPasswordMode) {
        m_model->setAbortConfirm(false);
    } else {
        restoreMode();
        setCenterContent(m_userLoginInfo->getUserLoginWidget());
    }

    // hide keyboardlayout widget
    m_userLoginInfo->hideKBLayout();

    return SessionBaseWindow::mouseReleaseEvent(event);
}

void LockContent::showEvent(QShowEvent *event)
{
    onStatusChanged(m_model->currentModeState());

    tryGrabKeyboard();
    return QFrame::showEvent(event);
}

void LockContent::hideEvent(QHideEvent *event)
{
    return QFrame::hideEvent(event);
}

void LockContent::resizeEvent(QResizeEvent *event)
{
    QTimer::singleShot(0, this, [ = ] {
        if (m_virtualKB && m_virtualKB->isVisible())
        {
            updateVirtualKBPosition();
        }
    });

    return QFrame::resizeEvent(event);
}

void LockContent::restoreCenterContent()
{
    auto current_user = m_model->currentUser();
    if (current_user != nullptr && current_user->isLock()) {
        current_user->onLockTimeOut();
    }
    if ((m_model->powerAction() == SessionBaseModel::RequireShutdown)
            || (m_model->powerAction() == SessionBaseModel::RequireRestart)) {
        m_model->setCurrentModeState(SessionBaseModel::ModeStatus::ConfirmPasswordMode);
    } else {
        restoreMode();
    }
    setCenterContent(m_userLoginInfo->getUserLoginWidget());
}

void LockContent::restoreMode()
{
    m_model->setCurrentModeState(SessionBaseModel::ModeStatus::PasswordMode);
}

void LockContent::updateTimeFormat(bool use24)
{
    if (m_user != nullptr) {
        m_timeWidget->updateLocale(m_user->locale());
        m_timeWidget->set24HourFormat(use24);
    }
}

void LockContent::toggleVirtualKB()
{
    if (!m_virtualKB) {
        VirtualKBInstance::Instance();
        QTimer::singleShot(500, this, [ = ] {
            m_virtualKB = VirtualKBInstance::Instance().virtualKBWidget();
            qDebug() << "init virtualKB over." << m_virtualKB;
            toggleVirtualKB();
        });
        return;
    }

    m_virtualKB->setParent(this);
    m_virtualKB->raise();
    m_userLoginInfo->getUserLoginWidget()->setPassWordEditFocus();

    updateVirtualKBPosition();
    m_virtualKB->setVisible(!m_virtualKB->isVisible());
}

void LockContent::updateVirtualKBPosition()
{
    const QPoint point = mapToParent(QPoint((width() - m_virtualKB->width()) / 2, height() - m_virtualKB->height() - 50));
    m_virtualKB->move(point);
}

void LockContent::onUserListChanged(QList<std::shared_ptr<User> > list)
{
    const bool allowShowUserSwitchButton = m_model->allowShowUserSwitchButton();
    const bool alwaysShowUserSwitchButton = m_model->alwaysShowUserSwitchButton();
    bool haveLogindUser = true;

    if (m_model->isServerModel() && m_model->currentType() == SessionBaseModel::LightdmType) {
        haveLogindUser = !m_model->logindUser().isEmpty();
    }
    m_controlWidget->setUserSwitchEnable((alwaysShowUserSwitchButton ||
                                          (allowShowUserSwitchButton &&
                                           (list.size() > (m_model->isServerModel() ? 0 : 1)))) &&
                                         haveLogindUser);
}

void LockContent::tryGrabKeyboard()
{
#ifdef QT_DEBUG
    return;
#endif

    if (window()->windowHandle() && window()->windowHandle()->setKeyboardGrabEnabled(true)) {
        m_failures = 0;
        return;
    }

    m_failures++;

    if (m_failures == 15) {
        qDebug() << "Trying grabkeyboard has exceeded the upper limit. dde-lock will quit.";
        m_model->setLocked(false);

        DDBusSender()
                .service("org.freedesktop.Notifications")
                .path("/org/freedesktop/Notifications")
                .interface("org.freedesktop.Notifications")
                .method(QString("Notify"))
                .arg(tr("Lock Screen"))
                .arg(static_cast<uint>(0))
                .arg(QString(""))
                .arg(QString(""))
                .arg(tr("Failed to lock screen"))
                .arg(QStringList())
                .arg(QVariantMap())
                .arg(5000)
                .call();

        qApp->quit();
        return;
    }

    QTimer::singleShot(100, this, &LockContent::tryGrabKeyboard);
}

void LockContent::keyPressEvent(QKeyEvent *event)
{
    switch (event->key()) {
    case Qt::Key_Escape: {
        if (m_model->currentModeState() == SessionBaseModel::ModeStatus::ConfirmPasswordMode)
            m_model->setAbortConfirm(false);
        break;
    }
    }
}<|MERGE_RESOLUTION|>--- conflicted
+++ resolved
@@ -105,16 +105,11 @@
     connect(model, &SessionBaseModel::onUserListChanged, this, &LockContent::onUserListChanged);
     connect(model, &SessionBaseModel::userListLoginedChanged, this, &LockContent::onUserListChanged);
     connect(model, &SessionBaseModel::authFinished, this, &LockContent::restoreMode);
-<<<<<<< HEAD
     connect(model, &SessionBaseModel::switchUserFinished, this, [ = ] {
         QTimer::singleShot(100, this, [ = ] {
             emit LockContent::restoreMode();
         });
     });
-    connect(m_imageBlurInter, &ImageBlur::BlurDone, this, &LockContent::onBlurDone);
-=======
-    connect(model, &SessionBaseModel::switchUserFinished, this, &LockContent::restoreMode);
->>>>>>> d9b5632e
 
     QTimer::singleShot(0, this, [ = ] {
         onCurrentUserChanged(model->currentUser());
